--- conflicted
+++ resolved
@@ -9,12 +9,8 @@
     depends_on:
       - bitcoin
       - bitcoin-cash
-<<<<<<< HEAD
       - parity 
-=======
-      - ganache
       - rippled
->>>>>>> 943bdab0
 
   bitcoin:
     image: ruimarinho/bitcoin-core:0.16
@@ -70,7 +66,7 @@
       --network-id=5555
       --unlock 00a329c0648769a73afac7f9381e08fb43dbea72
       --password /data/pw
-
+      
   rippled:
     build:
       context: .
