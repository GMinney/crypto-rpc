--- conflicted
+++ resolved
@@ -53,18 +53,15 @@
     return this.asyncCall("estimateSmartFee", [nBlocks], cb);
   }
 
-<<<<<<< HEAD
   async getBalance(address, cb) {
     const balanceInfo = await this.asyncCall("getWalletInfo", [], cb);
     return balanceInfo.result.balance;
-=======
+  }
+  
   getBestBlockHash(cb) {
     this.rpc.getBestBlockHash(cb);
   }
 
-  getBalance(address, cb) {
-    this.rpc.getWalletInfo(cb);
->>>>>>> 667e7b19
   }
 }
 
