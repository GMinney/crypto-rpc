const BitcoinRPC = require('./bitcoin');
const promptly = require('promptly');
const util = require('util');
const EventEmitter = require('events');

const passwordPromptAsync = util.promisify(promptly.password);

class BtcRpc {
  constructor(config) {
    this.config = config;
    const {
      rpcPort: port,
      rpcUser: user,
      rpcPass: pass,
      host,
      protocol
    } = config;
    this.rpc = new BitcoinRPC({ host, port, user, pass, protocol });
    this.emitter = new EventEmitter();
  }

  asyncCall(method, args) {
    return new Promise((resolve, reject) => {
      this.rpc[method](...args, (err, response) => {
        if (err instanceof Error) {
          return reject(err);
        }

        const { error, result } = response;
        if (error) {
          err = new Error(error.message);
          err.code = error.code; // used by methods below
          err.conclusive = true; // used by server
          return reject(err);
        }
        if (result && result.errors) {
          return reject(new Error(result.errors[0]));
        }
        return resolve(result);
      });
    });
  }

  async cmdlineUnlock({ time }) {
    return this.asyncCall('cmdlineUnlock', [time]);
  }

  async sendMany({ batch, options }) {
    let batchClone = Object.assign({}, batch);
    for (let tx in batch) {
      batchClone[tx] /= 1e8;
    }
    const paramArray = ['', batchClone];
    if (options) {
      paramArray.push(options);
    }
    return this.asyncCall('sendMany', paramArray);
  }

  async sendToAddress({ address, amount }) {
    return this.asyncCall('sendToAddress', [address, amount / 1e8]);
  }

  async unlockAndSendToAddress({ address, amount, passphrase }) {
    if (passphrase === undefined) {
      passphrase = await passwordPromptAsync('> ');
    }
    await this.walletUnlock({ passphrase, time: 10800 });
    const tx = await this.sendToAddress({ address, amount });
    await this.walletLock();
    return tx;
  }

  async unlockAndSendToAddressMany({ payToArray, passphrase, time = 10800, maxValue = 10*1e8, maxOutputs = 1 }) {
    let payToArrayClone = [...payToArray];
    if (passphrase === undefined) {
      passphrase = await passwordPromptAsync('> ');
    }
    if (payToArrayClone.length < maxOutputs) {
      maxOutputs = payToArrayClone.length;
    }
    await this.walletUnlock({ passphrase, time });
    let payToArrayResult = [];
    while (payToArrayClone.length) {
      let currentValue = 0;
      let currentOutputs = 0;
      let paymentsObj = {};
      let paymentsArr = [];
      if (payToArrayClone.length < maxOutputs) {
        maxOutputs = payToArrayClone.length;
      }
      while (currentValue < maxValue && currentOutputs < maxOutputs) {
<<<<<<< HEAD
        const {address, amount, id} = payToArrayClone.shift();
=======
        if (payToArrayClone.length < maxOutputs) {
          maxOutputs = payToArrayClone.length;
        }
        const { address, amount, id } = payToArrayClone.shift();
>>>>>>> a8ffea17
        paymentsArr.push({ address, amount, id });
        const emitAttempt = {
          address,
          amount,
          id
        };
        this.emitter.emit('attempt', emitAttempt);
        if (!paymentsObj[address]) {
          paymentsObj[address] = 0;
        }
        paymentsObj[address] += amount;
        currentValue += amount;
        currentOutputs++;
      }
      let emitData = {
        batchData: {},
        txid: '',
        vout: '',
        id: '',
        amount: '',
        address: '',
        error: null
      };
      try {
        let txid = await this.sendMany({ batch:paymentsObj });
        let txDetails = await this.getTransaction({ txid });
        let rawTx = txDetails.hex;
        let rawDetails = await this.decodeRawTransaction({ rawTx });
        let vouts = rawDetails.vout;
        for (let payment of paymentsArr) {
          for (let vout of vouts) {
            if (vout.scriptPubKey.addresses[0].includes(payment.address)) {
              emitData.vout = vout.n;
              payment.vout = vout.n;
            }
          }
          payment.txid = txid;
          payToArrayResult.push(payment);
          emitData.batchData = paymentsObj;
          emitData.txid = txid;
          emitData.id = payment.id;
          emitData.amount = payment.amount;
          emitData.address = payment.address;
          this.emitter.emit('success', emitData);
        }
      } catch (error) {
        for (let payment of paymentsArr) {
          emitData.error = error;
          emitData.batchData = paymentsObj;
          emitData.address = payment.address;
          emitData.id = payment.id;
          emitData.amount = payment.amount;
          this.emitter.emit('failure', emitData);
          payment.error = error;
          payToArrayResult.push(payment);
        }
      }
    }
    await this.walletLock();
    this.emitter.emit('done');
    return payToArrayResult;
  }

  async walletUnlock({ passphrase, time }) {
    this.emitter.emit('unlocked', time );
    return this.asyncCall('walletPassPhrase', [passphrase, time]);
  }

  async walletLock() {
    this.emitter.emit('locked');
    return this.asyncCall('walletLock', []);
  }

  async estimateFee({ nBlocks }) {
    const { feerate: feeRate } = await this.asyncCall('estimateSmartFee', [
      nBlocks,
    ]);
    const satoshisPerKb = Math.round(feeRate * 1e8);
    const satoshisPerByte = satoshisPerKb / 1e3;
    return satoshisPerByte;
  }

  async getBalance() {
    const balanceInfo = await this.asyncCall('getWalletInfo', []);
    return balanceInfo.balance * 1e8;
  }

  async getBestBlockHash() {
    return this.asyncCall('getBestBlockHash', []);
  }

  async getTransaction({ txid, detail = false }) {
    const tx = await this.getRawTransaction({ txid });

    if (tx && detail) {
      for (let input of tx.vin) {
        const prevTx = await this.getTransaction({ txid: input.txid });
        const utxo = prevTx.vout[input.vout];
        const { value } = utxo;
        const address =
          utxo.scriptPubKey.addresses &&
          utxo.scriptPubKey.addresses.length &&
          utxo.scriptPubKey.addresses[0];
        input = Object.assign(input, {
          value,
          address,
          confirmations: prevTx.confirmations
        });
      }
      tx.unconfirmedInputs = tx.vin.some(input => input.confirmations < 1);
      let totalInputValue = tx.vin.reduce(
        (total, input) => total + input.value * 1e8,
        0
      );
      let totalOutputValue = tx.vout.reduce(
        (total, output) => total + output.value * 1e8,
        0
      );
      tx.fee = totalInputValue - totalOutputValue;
    }

    return tx;
  }

  async getRawTransaction({ txid }) {
    try {
      return await this.asyncCall('getRawTransaction', [txid, 1]);
    } catch (err) {
      if (err.code === -5) {
        return null;
      }
      throw err;
    }
  }

  async sendRawTransaction({ rawTx }) {
    return this.asyncCall('sendRawTransaction', [rawTx]);
  }

  async decodeRawTransaction({ rawTx }) {
    return this.asyncCall('decodeRawTransaction', [rawTx]);
  }

  async getBlock({ hash }) {
    return this.asyncCall('getBlock', [hash]);
  }

  async getConfirmations({ txid }) {
    const tx = await this.getTransaction({ txid });
    if (!tx) {
      return null;
    }
    if (tx.blockhash === undefined) {
      return 0;
    }
    return tx.confirmations;
  }

  async getTip() {
    const blockchainInfo = await this.asyncCall('getblockchaininfo', []);
    const { blocks: height, bestblockhash: hash } = blockchainInfo;
    return { height, hash };
  }

  async validateAddress({ address }) {
    const validateInfo = await this.asyncCall('validateaddress', [address]);
    const { isvalid } = validateInfo;
    return isvalid;
  }
}

module.exports = BtcRpc;<|MERGE_RESOLUTION|>--- conflicted
+++ resolved
@@ -90,14 +90,7 @@
         maxOutputs = payToArrayClone.length;
       }
       while (currentValue < maxValue && currentOutputs < maxOutputs) {
-<<<<<<< HEAD
         const {address, amount, id} = payToArrayClone.shift();
-=======
-        if (payToArrayClone.length < maxOutputs) {
-          maxOutputs = payToArrayClone.length;
-        }
-        const { address, amount, id } = payToArrayClone.shift();
->>>>>>> a8ffea17
         paymentsArr.push({ address, amount, id });
         const emitAttempt = {
           address,
