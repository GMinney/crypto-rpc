const { CryptoRpc } = require('../');
const {assert, expect} = require('chai');
const mocha = require('mocha');
const { before, describe, it } = mocha;
const EthereumTx = require('ethereumjs-tx');
const util = require('web3-utils');
const config = {
  chain: 'ETH',
  host: 'ganache',
  protocol: 'http',
  port: '8545',
  rpcPort: '8545',
  account: '0xd8fD14fB0E0848Cb931c1E54a73486c4B968BE3D',
  currencyConfig: {
    sendTo: '0xA15035277A973d584b1d6150e93C21152D6Af440',
    unlockPassword: '',
    privateKey:
      '117ACF0C71DE079057F4D125948D2F1F12CB3F47C234E43438E1E44C93A9C583',
    rawTx:
      '0xf8978202e38471a14e6382ea6094000000000000000000000000000000000000000080b244432d4c353a4e2b4265736a3770445a46784f6149703630735163757a382f4f672b617361655a3673376543676b6245493d26a04904c712736ce12808f531996007d3eb1c1e1c1dcf5431f6252678b626385e40a043ead01a06044cd86fba04ae1dc5259c5b3b5556a8bd86aeb8867e8f1e41512a'
  }
};

describe('ETH Tests', function() {
  const currency = 'ETH';
  const currencyConfig = config.currencyConfig;
  const rpcs = new CryptoRpc(config, currencyConfig);
  let txid = '';
  let blockHash = '';

  this.timeout(10000);

  before(done => {
    setTimeout(done, 5000);
  });

  it('should estimate fee', async () => {
    const fee = await rpcs.estimateFee({ currency, nBlocks: 4 });
    assert.isTrue(fee === 20000000000);
  });

<<<<<<< HEAD
=======
  it('should estimate gas price', async () => {
    const gasPrices = [212345, 12313, 23112, 11112];
    const gethGasPrice = 20000;
    const estimate = gasPrices.reduce((a, b) => {
      return Math.max(a, b);
    }, gethGasPrice);
    assert.isTrue(estimate === 212345);
  });
>>>>>>> 36632579

  it('should send raw transaction', async () => {
    // Reset nonce to 0
    const txCount = await rpcs.getTransactionCount({
      currency,
      address: config.account
    });

    // construct the transaction data
    const txData = {
      nonce: util.toHex(txCount),
      gasLimit: util.toHex(25000),
      gasPrice: util.toHex(2.1*10e9),
      to: config.currencyConfig.sendTo,
      from: config.account,
      value: util.toHex(util.toWei('123', 'wei'))
    };

    const rawTx = new EthereumTx(txData);
    const privateKey = Buffer.from(config.currencyConfig.privateKey, 'hex');
    rawTx.sign(privateKey);
    const serializedTx = rawTx.serialize();
    const sentTx = await rpcs.sendRawTransaction({
      currency,
      rawTx: '0x' + serializedTx.toString('hex')
    });
    assert.isTrue(sentTx.from === txData.from.toLowerCase());
    assert.isTrue(sentTx.to === txData.to.toLowerCase());
    expect(sentTx).to.have.property('transactionHash');
    expect(sentTx).to.have.property('transactionIndex');
    expect(sentTx).to.have.property('blockHash');
    expect(sentTx).to.have.property('blockNumber');
    expect(sentTx).to.have.property('gasUsed');
    expect(sentTx).to.have.property('from');
    expect(sentTx).to.have.property('to');
    expect(sentTx).to.have.property('cumulativeGasUsed');
    expect(sentTx).to.have.property('contractAddress');
    expect(sentTx).to.have.property('logs');
    expect(sentTx).to.have.property('status');
    expect(sentTx).to.have.property('logsBloom');
    expect(sentTx).to.have.property('v');
    expect(sentTx).to.have.property('r');
    expect(sentTx).to.have.property('s');
  });


  it('should estimate gas price', async () => {
    const gasPrice = await ethRPC.estimateGasPrice();
    assert.isDefined(gasPrice);
    expect(gasPrice).to.be.eq(2.1 * 10e9);
  });

  it('should be able to get a block hash', async () => {
    const block = await rpcs.getBestBlockHash({ currency });
    blockHash = block;
    assert.isTrue(util.isHex(block));
  });

  it('should get block', async () => {
    const reqBlock = await rpcs.getBlock({ currency, hash: blockHash });
    assert(reqBlock.hash === blockHash);
    expect(reqBlock).to.have.property('number');
    expect(reqBlock).to.have.property('hash');
    expect(reqBlock).to.have.property('parentHash');
    expect(reqBlock).to.have.property('mixHash');
    expect(reqBlock).to.have.property('nonce');
    expect(reqBlock).to.have.property('sha3Uncles');
    expect(reqBlock).to.have.property('logsBloom');
    expect(reqBlock).to.have.property('transactionsRoot');
    expect(reqBlock).to.have.property('stateRoot');
    expect(reqBlock).to.have.property('receiptsRoot');
    expect(reqBlock).to.have.property('miner');
    expect(reqBlock).to.have.property('difficulty');
    expect(reqBlock).to.have.property('totalDifficulty');
    expect(reqBlock).to.have.property('extraData');
    expect(reqBlock).to.have.property('size');
    expect(reqBlock).to.have.property('gasLimit');
    expect(reqBlock).to.have.property('gasUsed');
    expect(reqBlock).to.have.property('timestamp');
    expect(reqBlock).to.have.property('transactions');
    expect(reqBlock).to.have.property('uncles');
  });

  it('should be able to get a balance', async () => {
    const balance = await rpcs.getBalance({ currency });
    assert(util.isAddress(balance[0].account));
    assert.hasAllKeys(balance[0], ['account', 'balance']);
  });

  it('should be able to send a transaction', async () => {
    txid = await rpcs.unlockAndSendToAddress({
      currency,
      address: config.currencyConfig.sendTo,
      amount: '10000',
      passphrase: currencyConfig.unlockPassword
    });
    assert.isTrue(util.isHex(txid));
  });

  it('should be able to send many transactions', async () => {
    const address = config.currencyConfig.sendTo;
    const amount = '1000';
    const payToArray = [{ address, amount }, {address, amount}];
    const txids = await rpcs.unlockAndSendToAddressMany({
      currency,
      payToArray,
      passphrase: currencyConfig.unlockPassword
    });
    assert.isTrue(util.isHex(txids[0]));
    assert.isTrue(txids.length === 2);
  });

  it('should reject when one of many transactions fails', async () => {
    const address = config.currencyConfig.sendTo;
    const amount = '1000';
    const payToArray = [
      { address, amount },
      { address: 'funkyColdMedina', amount: 1 }
    ];
    try {
      await rpcs.unlockAndSendToAddressMany({
        currency,
        payToArray,
        passphrase: currencyConfig.unlockPassword
      });
    } catch (error) {
      assert((error.message = 'At least one of many requests Failed'));
      assert(error.data.failure[1]);
    }
  });

  it('should be able to get a transaction', async () => {
    const tx = await rpcs.getTransaction({ currency, txid });
    assert.isDefined(tx);
    assert.isObject(tx);
  });

  it('should be able to decode a raw transaction', async () => {
    const { rawTx } = config.currencyConfig;
    const decoded = await rpcs.decodeRawTransaction({ currency, rawTx });
    assert.isDefined(decoded);
  });

  it('should get the tip', async () => {
    const tip = await rpcs.getTip({ currency });
    assert.hasAllKeys(tip, ['height', 'hash']);
  });

  it('should get confirmations', async () => {
    const confirmations = await rpcs.getConfirmations({ currency, txid });
    assert.isDefined(confirmations);
  });

  it('should not get confirmations with invalid txid', async () => {
    try {
      await rpcs.getConfirmations({ currency, txid: 'wrongtxid' });
    } catch (err) {
      assert.isDefined(err);
    }
  });

  it('should validate address', async () => {
    const isValid = await rpcs.validateAddress({
      currency,
      address: config.currencyConfig.sendTo
    });
    const utilVaildate = util.isAddress(config.currencyConfig.sendTo);
    assert.isTrue(isValid === utilVaildate);
  });

  it('should not validate bad address', async () => {
    const isValid = await rpcs.validateAddress({
      currency,
      address: 'NOTANADDRESS'
    });
    const utilVaildate = util.isAddress('NOTANADDRESS');
    assert.isTrue(isValid === utilVaildate);
  });
});<|MERGE_RESOLUTION|>--- conflicted
+++ resolved
@@ -39,17 +39,6 @@
     assert.isTrue(fee === 20000000000);
   });
 
-<<<<<<< HEAD
-=======
-  it('should estimate gas price', async () => {
-    const gasPrices = [212345, 12313, 23112, 11112];
-    const gethGasPrice = 20000;
-    const estimate = gasPrices.reduce((a, b) => {
-      return Math.max(a, b);
-    }, gethGasPrice);
-    assert.isTrue(estimate === 212345);
-  });
->>>>>>> 36632579
 
   it('should send raw transaction', async () => {
     // Reset nonce to 0
